#!/usr/bin/env cargo

//! Terminator CLI
//!
//! A cross-platform Rust tool to manage the Terminator project, including version management,
//! releases, and development workflows.
//!
//! Usage from workspace root:
//!   cargo run --bin terminator -- patch      # Bump patch version
//!   cargo run --bin terminator -- minor      # Bump minor version  
//!   cargo run --bin terminator -- major      # Bump major version
//!   cargo run --bin terminator -- sync       # Sync all versions
//!   cargo run --bin terminator -- status     # Show current status
//!   cargo run --bin terminator -- tag        # Tag and push current version
//!   cargo run --bin terminator -- release    # Full release: bump patch + tag + push
//!   cargo run --bin terminator -- release minor # Full release: bump minor + tag + push

use crate::cli::{Cli, Commands};
use crate::command::handle_mcp_command;
use crate::version_control::{
    ensure_project_root,
    full_release,
    sync_all_versions,
    bump_version,
    tag_and_push,
    show_status,
};

mod cli;
mod utils;
mod command;
mod mcp_client;
mod workflow_exec;
mod version_control;

fn main() {
    use clap::Parser;
    let cli = Cli::parse();

    // Only ensure we're in the project root for development commands
    match cli.command {
        Commands::Patch => {
            ensure_project_root();
            bump_version("patch");
        }
        Commands::Minor => {
            ensure_project_root();
            bump_version("minor");
        }
        Commands::Major => {
            ensure_project_root();
            bump_version("major");
        }
        Commands::Sync => {
            ensure_project_root();
            sync_all_versions();
        }
        Commands::Status => {
            ensure_project_root();
            show_status();
        }
        Commands::Tag => {
            ensure_project_root();
            tag_and_push();
        }
        Commands::Release(args) => {
            ensure_project_root();
            full_release(&args.level.to_string());
        }
        Commands::Mcp(mcp_cmd) => handle_mcp_command(mcp_cmd),
    }
}
<<<<<<< HEAD
=======

fn ensure_project_root() {
    // Check if we're already in the project root
    if Path::new("Cargo.toml").exists() && Path::new("terminator").exists() {
        return;
    }

    // If we're in terminator-cli, go up one level
    if env::current_dir()
        .map(|p| {
            p.file_name()
                .map(|n| n == "terminator-cli")
                .unwrap_or(false)
        })
        .unwrap_or(false)
        && env::set_current_dir("..").is_err()
    {
        eprintln!("❌ Failed to change to project root directory");
        std::process::exit(1);
    }

    // Final check
    if !Path::new("Cargo.toml").exists() || !Path::new("terminator").exists() {
        eprintln!("❌ Not in Terminator project root. Please run from workspace root.");
        eprintln!("💡 Usage: terminator <command>");
        std::process::exit(1);
    }
}

fn get_workspace_version() -> Result<String, Box<dyn std::error::Error>> {
    let cargo_toml = fs::read_to_string("Cargo.toml")?;
    let mut in_workspace_package = false;

    for line in cargo_toml.lines() {
        let trimmed_line = line.trim();
        if trimmed_line == "[workspace.package]" {
            in_workspace_package = true;
            continue;
        }

        if in_workspace_package {
            if trimmed_line.starts_with('[') {
                // We've left the workspace.package section
                break;
            }
            if trimmed_line.starts_with("version") {
                if let Some(version_part) = trimmed_line.split('=').nth(1) {
                    if let Some(version) = version_part.trim().split('"').nth(1) {
                        return Ok(version.to_string());
                    }
                }
            }
        }
    }

    Err("Version not found in [workspace.package] in Cargo.toml".into())
}

fn sync_cargo_versions() -> Result<(), Box<dyn std::error::Error>> {
    println!("📦 Syncing Cargo.toml dependency versions...");
    let workspace_version = get_workspace_version()?;

    let cargo_toml = fs::read_to_string("Cargo.toml")?;
    let mut lines: Vec<String> = cargo_toml.lines().map(|s| s.to_string()).collect();
    let mut in_workspace_deps = false;
    let mut deps_version_updated = false;

    let tmp = 0..lines.len();
    for i in tmp {
        let line = &lines[i];
        let trimmed_line = line.trim();

        if trimmed_line.starts_with('[') {
            in_workspace_deps = trimmed_line == "[workspace.dependencies]";
            continue;
        }

        if in_workspace_deps && trimmed_line.starts_with("terminator =") {
            let line_clone = line.clone();
            if let Some(start) = line_clone.find("version = \"") {
                let version_start = start + "version = \"".len();
                if let Some(end_quote_offset) = line_clone[version_start..].find('"') {
                    let range = version_start..(version_start + end_quote_offset);
                    if &line_clone[range.clone()] != workspace_version.as_str() {
                        lines[i].replace_range(range, &workspace_version);
                        println!(
                            "✅ Updated 'terminator' dependency version to {workspace_version}."
                        );
                        deps_version_updated = true;
                    } else {
                        println!("✅ 'terminator' dependency version is already up to date.");
                        deps_version_updated = true; // Mark as done
                    }
                }
            }
            break; // Assume only one terminator dependency to update
        }
    }

    if deps_version_updated {
        fs::write("Cargo.toml", lines.join("\n") + "\n")?;
    } else {
        eprintln!(
            "⚠️  Warning: Could not find 'terminator' in [workspace.dependencies] to sync version."
        );
    }
    Ok(())
}

fn set_workspace_version(new_version: &str) -> Result<(), Box<dyn std::error::Error>> {
    let cargo_toml = fs::read_to_string("Cargo.toml")?;
    let mut lines: Vec<String> = cargo_toml.lines().map(|s| s.to_string()).collect();
    let mut in_workspace_package = false;
    let mut package_version_updated = false;

    let tmp = 0..lines.len();
    for i in tmp {
        let line = &lines[i];
        let trimmed_line = line.trim();

        if trimmed_line.starts_with('[') {
            in_workspace_package = trimmed_line == "[workspace.package]";
            continue;
        }

        if in_workspace_package && trimmed_line.starts_with("version =") {
            let indentation = line.len() - line.trim_start().len();
            lines[i] = format!("{}version = \"{}\"", " ".repeat(indentation), new_version);
            package_version_updated = true;
            break; // Exit after finding and updating the version
        }
    }

    if !package_version_updated {
        return Err("version key not found in [workspace.package] in Cargo.toml".into());
    }

    fs::write("Cargo.toml", lines.join("\n") + "\n")?;
    Ok(())
}

fn parse_version(version: &str) -> Result<(u32, u32, u32), Box<dyn std::error::Error>> {
    let parts: Vec<&str> = version.split('.').collect();
    if parts.len() != 3 {
        return Err("Invalid version format".into());
    }

    let major = parts[0].parse::<u32>()?;
    let minor = parts[1].parse::<u32>()?;
    let patch = parts[2].parse::<u32>()?;

    Ok((major, minor, patch))
}

fn bump_version(bump_type: &str) {
    println!("🔄 Bumping {bump_type} version...");

    let current_version = match get_workspace_version() {
        Ok(v) => v,
        Err(e) => {
            eprintln!("❌ Failed to get current version: {e}");
            return;
        }
    };

    let (major, minor, patch) = match parse_version(&current_version) {
        Ok(v) => v,
        Err(e) => {
            eprintln!("❌ Failed to parse version {current_version}: {e}");
            return;
        }
    };

    let new_version = match bump_type {
        "patch" => format!("{}.{}.{}", major, minor, patch + 1),
        "minor" => format!("{}.{}.0", major, minor + 1),
        "major" => format!("{}.0.0", major + 1),
        _ => {
            eprintln!("❌ Invalid bump type: {bump_type}");
            return;
        }
    };

    println!("📝 {current_version} → {new_version}");

    if let Err(e) = set_workspace_version(&new_version) {
        eprintln!("❌ Failed to update workspace version: {e}");
        return;
    }

    println!("✅ Updated workspace version to {new_version}");
    sync_all_versions();
}

fn sync_all_versions() {
    println!("🔄 Syncing all package versions...");

    // First, sync versions within Cargo.toml
    if let Err(e) = sync_cargo_versions() {
        eprintln!("❌ Failed to sync versions in Cargo.toml: {e}");
        return;
    }

    let workspace_version = match get_workspace_version() {
        Ok(v) => v,
        Err(e) => {
            eprintln!("❌ Failed to get workspace version: {e}");
            return;
        }
    };

    println!("📦 Workspace version: {workspace_version}");

    // Sync Node.js bindings
    sync_nodejs_bindings(&workspace_version);

    // Sync MCP agent
    sync_mcp_agent(&workspace_version);

    // Sync Browser Extension
    sync_browser_extension(&workspace_version);

    // Update Cargo.lock
    println!("🔒 Updating Cargo.lock...");
    if let Err(e) = run_command("cargo", &["check", "--quiet"]) {
        eprintln!("⚠️  Warning: Failed to update Cargo.lock: {e}");
    }

    println!("✅ All versions synchronized!");
}

fn sync_nodejs_bindings(version: &str) {
    println!("📦 Syncing Node.js bindings to version {version}...");

    let nodejs_dir = Path::new("bindings/nodejs");
    if !nodejs_dir.exists() {
        println!("⚠️  Node.js bindings directory not found, skipping");
        return;
    }

    // Update main package.json directly
    if let Err(e) = update_package_json("bindings/nodejs/package.json", version) {
        eprintln!("⚠️  Warning: Failed to update Node.js package.json directly: {e}");
    } else {
        println!("✅ Updated Node.js package.json to {version}");
    }

    // ALSO update CPU/platform-specific packages under bindings/nodejs/npm
    let npm_dir = nodejs_dir.join("npm");
    if npm_dir.exists() {
        if let Ok(entries) = fs::read_dir(&npm_dir) {
            for entry in entries.flatten() {
                if entry.file_type().map(|t| t.is_dir()).unwrap_or(false) {
                    let package_json = entry.path().join("package.json");
                    if package_json.exists() {
                        if let Err(e) =
                            update_package_json(&package_json.to_string_lossy(), version)
                        {
                            eprintln!(
                                "⚠️  Warning: Failed to update {}: {}",
                                package_json.display(),
                                e
                            );
                        } else {
                            println!("📦 Updated {}", entry.file_name().to_string_lossy());
                        }
                    }
                }
            }
        }
    }

    // Run sync script if it exists (still useful for additional tasks like N-API metadata)
    let original_dir = match env::current_dir() {
        Ok(dir) => dir,
        Err(e) => {
            eprintln!("❌ Could not get current directory: {e}");
            return;
        }
    };

    if env::set_current_dir(nodejs_dir).is_ok() {
        println!("🔄 Running npm run sync-version...");
        if run_command("npm", &["run", "sync-version"]).is_ok() {
            println!("✅ Node.js sync script completed");
        } else {
            eprintln!("⚠️  Warning: npm run sync-version failed");
        }
        // Always change back to the original directory
        if let Err(e) = env::set_current_dir(&original_dir) {
            eprintln!("❌ Failed to restore original directory: {e}");
            std::process::exit(1); // Exit if we can't get back, to avoid further errors
        }
    } else {
        eprintln!("⚠️  Warning: Could not switch to Node.js directory");
    }
}

fn sync_mcp_agent(version: &str) {
    println!("📦 Syncing MCP agent...");

    let mcp_dir = Path::new("terminator-mcp-agent");
    if !mcp_dir.exists() {
        return;
    }

    // Update main package.json
    if let Err(e) = update_package_json("terminator-mcp-agent/package.json", version) {
        eprintln!("⚠️  Warning: Failed to update MCP agent package.json: {e}");
        return;
    }

    // Update platform packages
    let npm_dir = mcp_dir.join("npm");
    if npm_dir.exists() {
        if let Ok(entries) = fs::read_dir(npm_dir) {
            for entry in entries.flatten() {
                if entry.file_type().map(|t| t.is_dir()).unwrap_or(false) {
                    let package_json = entry.path().join("package.json");
                    if package_json.exists() {
                        if let Err(e) =
                            update_package_json(&package_json.to_string_lossy(), version)
                        {
                            eprintln!(
                                "⚠️  Warning: Failed to update {}: {}",
                                entry.path().display(),
                                e
                            );
                        } else {
                            println!("📦 Updated {}", entry.file_name().to_string_lossy());
                        }
                    }
                }
            }
        }
    }

    // Update package-lock.json
    let original_dir = match env::current_dir() {
        Ok(dir) => dir,
        Err(e) => {
            eprintln!("❌ Could not get current directory: {e}");
            return;
        }
    };

    if env::set_current_dir(mcp_dir).is_ok() {
        if run_command("npm", &["install", "--package-lock-only", "--silent"]).is_ok() {
            println!("✅ MCP package-lock.json updated.");
        } else {
            eprintln!("⚠️  Warning: Failed to update MCP agent package-lock.json");
        }
        // Always change back to the original directory
        if let Err(e) = env::set_current_dir(&original_dir) {
            eprintln!("❌ Failed to restore original directory: {e}");
            std::process::exit(1);
        }
    }

    println!("✅ MCP agent synced");
}

fn sync_browser_extension(version: &str) {
    println!("📦 Syncing browser extension to version {version}...");

    let ext_dir = Path::new("terminator/browser-extension");
    if !ext_dir.exists() {
        println!("⚠️  Browser extension directory not found, skipping");
        return;
    }

    let manifest_path = ext_dir.join("manifest.json");
    if manifest_path.exists() {
        if let Err(e) = update_json_version(&manifest_path.to_string_lossy(), version) {
            eprintln!(
                "⚠️  Warning: Failed to update {}: {}",
                manifest_path.display(),
                e
            );
        } else {
            println!("✅ Updated manifest.json to {version}");
        }
    }

    let build_check_path = ext_dir.join("build_check.json");
    if build_check_path.exists() {
        if let Err(e) = update_json_version(&build_check_path.to_string_lossy(), version) {
            eprintln!(
                "⚠️  Warning: Failed to update {}: {}",
                build_check_path.display(),
                e
            );
        } else {
            println!("✅ Updated build_check.json to {version}");
        }
    }
}

fn update_package_json(path: &str, version: &str) -> Result<(), Box<dyn std::error::Error>> {
    let content = fs::read_to_string(path)?;
    let mut pkg: serde_json::Value = serde_json::from_str(&content)?;

    // Update main version
    pkg["version"] = serde_json::Value::String(version.to_string());

    // Update optional dependencies that start with terminator-mcp- or terminator.js-
    if let Some(deps) = pkg
        .get_mut("optionalDependencies")
        .and_then(|v| v.as_object_mut())
    {
        for (key, value) in deps.iter_mut() {
            if key.starts_with("terminator-mcp-") || key.starts_with("terminator.js-") {
                *value = serde_json::Value::String(version.to_string());
            }
        }
    }

    // Write back with pretty formatting
    let formatted = serde_json::to_string_pretty(&pkg)?;
    fs::write(path, formatted + "\n")?;

    Ok(())
}

fn update_json_version(path: &str, version: &str) -> Result<(), Box<dyn std::error::Error>> {
    let content = fs::read_to_string(path)?;
    let mut json_value: serde_json::Value = serde_json::from_str(&content)?;

    json_value["version"] = serde_json::Value::String(version.to_string());

    let formatted = serde_json::to_string_pretty(&json_value)?;
    fs::write(path, formatted + "\n")?;

    Ok(())
}

fn show_status() {
    println!("📊 Terminator Project Status");
    println!("============================");

    let workspace_version = get_workspace_version().unwrap_or_else(|_| "ERROR".to_string());
    println!("📦 Workspace version: {workspace_version}");

    // Show package versions
    let nodejs_version = get_package_version("bindings/nodejs/package.json");
    let mcp_version = get_package_version("terminator-mcp-agent/package.json");
    let browser_extension_version =
        get_package_version("terminator/browser-extension/manifest.json");

    println!();
    println!("Package versions:");
    println!("  Node.js bindings: {nodejs_version}");
    println!("  MCP agent:        {mcp_version}");
    println!("  Browser extension:{browser_extension_version}");

    // Git status
    println!();
    println!("Git status:");
    if let Ok(output) = Command::new("git").args(["status", "--porcelain"]).output() {
        let status = String::from_utf8_lossy(&output.stdout);
        if status.trim().is_empty() {
            println!("  ✅ Working directory clean");
        } else {
            println!("  ⚠️  Uncommitted changes:");
            for line in status.lines().take(5) {
                println!("     {line}");
            }
        }
    }
}

fn get_package_version(path: &str) -> String {
    match fs::read_to_string(path) {
        Ok(content) => match serde_json::from_str::<serde_json::Value>(&content) {
            Ok(pkg) => pkg
                .get("version")
                .and_then(|v| v.as_str())
                .map(|s| s.to_string())
                .unwrap_or_else(|| "No version field".to_string()),
            Err(_) => "Parse error".to_string(),
        },
        Err(_) => "Not found".to_string(),
    }
}

fn tag_and_push() {
    let version = match get_workspace_version() {
        Ok(v) => v,
        Err(e) => {
            eprintln!("❌ Failed to get current version: {e}");
            return;
        }
    };

    println!("🏷️  Tagging and pushing version {version}...");

    // Check for uncommitted changes
    if let Ok(output) = Command::new("git").args(["diff", "--name-only"]).output() {
        let diff = String::from_utf8_lossy(&output.stdout);
        if !diff.trim().is_empty() {
            println!("⚠️  Uncommitted changes detected. Committing...");
            if let Err(e) = run_command("git", &["add", "."]) {
                eprintln!("❌ Failed to git add: {e}");
                return;
            }
            if let Err(e) = run_command(
                "git",
                &["commit", "-m", &format!("Bump version to {version}")],
            ) {
                eprintln!("❌ Failed to git commit: {e}");
                return;
            }
        }
    }

    // Create tag
    let tag = format!("v{version}");
    if let Err(e) = run_command(
        "git",
        &[
            "tag",
            "-a",
            &tag,
            "-m",
            &format!("Release version {version}"),
        ],
    ) {
        eprintln!("❌ Failed to create tag: {e}");
        return;
    }

    // Push changes and tag
    if let Err(e) = run_command("git", &["push", "origin", "main"]) {
        eprintln!("❌ Failed to push changes: {e}");
        return;
    }

    if let Err(e) = run_command("git", &["push", "origin", &tag]) {
        eprintln!("❌ Failed to push tag: {e}");
        return;
    }

    println!("✅ Successfully released version {version}!");
    println!("🔗 Check CI: https://github.com/mediar-ai/terminator/actions");
}

fn full_release(bump_type: &str) {
    println!("🚀 Starting full release process with {bump_type} bump...");
    bump_version(bump_type);
    tag_and_push();
}

fn run_command(program: &str, args: &[&str]) -> Result<(), Box<dyn std::error::Error>> {
    let output = Command::new(program)
        .args(args)
        .stdout(Stdio::piped())
        .stderr(Stdio::piped())
        .output()?;

    if !output.status.success() {
        let stderr = String::from_utf8_lossy(&output.stderr);
        return Err(format!(
            "Command failed: {} {}\nError: {}",
            program,
            args.join(" "),
            stderr
        )
        .into());
    }

    Ok(())
}

fn handle_mcp_command(cmd: McpCommands) {
    let transport = match cmd {
        McpCommands::Chat(ref args) => parse_transport(args.url.clone(), args.command.clone()),
        McpCommands::AiChat(ref args) => parse_transport(args.url.clone(), args.command.clone()),
        McpCommands::Exec(ref args) => parse_transport(args.url.clone(), args.command.clone()),
        McpCommands::Run(ref args) => parse_transport(args.url.clone(), args.command.clone()),
    };

    let rt = tokio::runtime::Runtime::new().expect("Failed to create Tokio runtime");

    let result = rt.block_on(async {
        match cmd {
            McpCommands::Chat(_) => mcp_client::interactive_chat(transport).await,
            McpCommands::AiChat(_) => mcp_client::natural_language_chat(transport).await,
            McpCommands::Exec(args) => {
                mcp_client::execute_command(transport, args.tool, args.args).await
            }
            McpCommands::Run(args) => run_workflow(transport, args).await,
        }
    });

    if let Err(e) = result {
        eprintln!("❌ MCP command error: {e}");
        std::process::exit(1);
    }
}

fn parse_transport(url: Option<String>, command: Option<String>) -> mcp_client::Transport {
    if let Some(url) = url {
        mcp_client::Transport::Http(url)
    } else if let Some(command) = command {
        let parts = parse_command(&command);
        mcp_client::Transport::Stdio(parts)
    } else {
        // Default to spawning local MCP agent via npx for convenience
        let default_cmd = "npx -y terminator-mcp-agent@latest";
        println!("ℹ️  No --url or --command specified. Falling back to '{default_cmd}'");
        let parts = parse_command(default_cmd);
        mcp_client::Transport::Stdio(parts)
    }
}

fn parse_command(command: &str) -> Vec<String> {
    // Simple command parsing - splits by spaces but respects quotes
    let mut parts = Vec::new();
    let mut current = String::new();
    let mut in_quotes = false;

    for c in command.chars() {
        match c {
            '"' => in_quotes = !in_quotes,
            ' ' if !in_quotes => {
                if !current.is_empty() {
                    parts.push(current.clone());
                    current.clear();
                }
            }
            _ => current.push(c),
        }
    }

    if !current.is_empty() {
        parts.push(current);
    }

    parts
}

async fn run_workflow(transport: mcp_client::Transport, args: McpRunArgs) -> anyhow::Result<()> {
    use tracing::info;

    if args.verbose {
        std::env::set_var("RUST_LOG", "debug");
    }

    // Initialize simple logging (only if not already initialized)
    {
        use tracing_subscriber::{layer::SubscriberExt, util::SubscriberInitExt};
        let _ = tracing_subscriber::registry()
            .with(
                tracing_subscriber::EnvFilter::try_from_default_env()
                    .unwrap_or_else(|_| "info".into()),
            )
            .with(tracing_subscriber::fmt::layer())
            .try_init(); // Use try_init instead of init to avoid panics on duplicate initialization
    }

    info!("Starting workflow execution via terminator CLI");
    info!(input = %args.input, ?args.input_type);

    // Resolve actual input type (auto-detect if needed)
    let resolved_type = determine_input_type(&args.input, args.input_type);

    // Fetch workflow content
    let content = match resolved_type {
        InputType::File => {
            info!("Reading local file");
            read_local_file(&args.input).await?
        }
        InputType::Gist => {
            info!("Fetching GitHub gist");
            let raw_url = convert_gist_to_raw_url(&args.input)?;
            fetch_remote_content(&raw_url).await?
        }
        InputType::Raw => {
            info!("Fetching raw URL");
            fetch_remote_content(&args.input).await?
        }
        InputType::Auto => unreachable!(),
    };

    // Parse workflow using the same robust logic as gist_executor
    let mut workflow_val = parse_workflow_content(&content)
        .with_context(|| format!("Failed to parse workflow from {}", args.input))?;

    // Validate workflow structure early to catch issues
    validate_workflow(&workflow_val).with_context(|| "Workflow validation failed")?;

    // Get steps count for logging
    let steps_count = workflow_val
        .get("steps")
        .and_then(|v| v.as_array())
        .map(|arr| arr.len())
        .unwrap_or(0);

    info!(
        "Successfully parsed and validated workflow with {} steps",
        steps_count
    );

    // Apply overrides
    if let Some(obj) = workflow_val.as_object_mut() {
        if args.no_stop_on_error {
            obj.insert("stop_on_error".into(), serde_json::Value::Bool(false));
        }
        if args.no_detailed_results {
            obj.insert(
                "include_detailed_results".into(),
                serde_json::Value::Bool(false),
            );
        }
    }

    if args.dry_run {
        println!("✅ Workflow validation successful!");
        println!("📊 Workflow Summary:");
        println!("   • Steps: {steps_count}");

        if let Some(variables) = workflow_val.get("variables").and_then(|v| v.as_object()) {
            println!("   • Variables: {}", variables.len());
        } else {
            println!("   • Variables: 0");
        }

        if let Some(selectors) = workflow_val.get("selectors").and_then(|v| v.as_object()) {
            println!("   • Selectors: {}", selectors.len());
        } else {
            println!("   • Selectors: 0");
        }

        let stop_on_error = workflow_val
            .get("stop_on_error")
            .and_then(|v| v.as_bool())
            .unwrap_or(true);
        println!("   • Stop on error: {stop_on_error}");

        return Ok(());
    }

    info!("Executing workflow with {steps_count} steps via MCP");

    // Debug: Print the workflow structure that we're about to send
    if args.verbose {
        let workflow_debug = serde_json::to_string_pretty(&workflow_val)?;
        info!("Workflow structure being sent: {}", workflow_debug);
    }

    // Send the clean workflow JSON directly instead of converting through ExecuteSequenceArgs
    // to avoid adding null fields that might confuse the server
    let workflow_str = serde_json::to_string(&workflow_val)?;

    mcp_client::execute_command(
        transport,
        "execute_sequence".to_string(),
        Some(workflow_str),
    )
    .await?;

    Ok(())
}

fn determine_input_type(input: &str, specified_type: InputType) -> InputType {
    match specified_type {
        InputType::Auto => {
            if input.starts_with("https://gist.github.com/") {
                InputType::Gist
            } else if input.starts_with("https://gist.githubusercontent.com/")
                || input.starts_with("http://")
                || input.starts_with("https://")
            {
                InputType::Raw
            } else {
                InputType::File
            }
        }
        other => other,
    }
}

fn convert_gist_to_raw_url(gist_url: &str) -> anyhow::Result<String> {
    if !gist_url.starts_with("https://gist.github.com/") {
        return Err(anyhow::anyhow!("Invalid GitHub gist URL format"));
    }

    let raw_url = gist_url.replace(
        "https://gist.github.com/",
        "https://gist.githubusercontent.com/",
    );

    Ok(if raw_url.ends_with("/raw") {
        raw_url
    } else {
        format!("{raw_url}/raw")
    })
}

async fn read_local_file(path: &str) -> anyhow::Result<String> {
    use std::path::Path;
    use tokio::fs;

    let p = Path::new(path);
    if !p.exists() {
        return Err(anyhow::anyhow!("File not found: {}", p.display()));
    }
    if !p.is_file() {
        return Err(anyhow::anyhow!("Not a file: {}", p.display()));
    }

    fs::read_to_string(p).await.map_err(|e| e.into())
}

async fn fetch_remote_content(url: &str) -> anyhow::Result<String> {
    let client = reqwest::Client::new();
    let res = client
        .get(url)
        .header("User-Agent", "terminator-cli-workflow/1.0")
        .send()
        .await?;
    if !res.status().is_success() {
        return Err(anyhow::anyhow!(
            "HTTP request failed: {} for {}",
            res.status(),
            url
        ));
    }
    Ok(res.text().await?)
}

/// Parse workflow content using robust parsing strategies from gist_executor.rs
fn parse_workflow_content(content: &str) -> anyhow::Result<serde_json::Value> {
    // Strategy 1: Try direct JSON workflow
    if let Ok(val) = serde_json::from_str::<serde_json::Value>(content) {
        // Check if it's a valid workflow (has steps field)
        if val.get("steps").is_some() {
            return Ok(val);
        }

        // Check if it's a wrapper object
        if let Some(extracted) = extract_workflow_from_wrapper(&val)? {
            return Ok(extracted);
        }
    }

    // Strategy 2: Try direct YAML workflow
    if let Ok(val) = serde_yaml::from_str::<serde_json::Value>(content) {
        // Check if it's a valid workflow (has steps field)
        if val.get("steps").is_some() {
            return Ok(val);
        }

        // Check if it's a wrapper object
        if let Some(extracted) = extract_workflow_from_wrapper(&val)? {
            return Ok(extracted);
        }
    }

    // Strategy 3: Try parsing as JSON wrapper first, then extract
    if let Ok(val) = serde_json::from_str::<serde_json::Value>(content) {
        if let Some(extracted) = extract_workflow_from_wrapper(&val)? {
            return Ok(extracted);
        }
    }

    // Strategy 4: Try parsing as YAML wrapper first, then extract
    if let Ok(val) = serde_yaml::from_str::<serde_json::Value>(content) {
        if let Some(extracted) = extract_workflow_from_wrapper(&val)? {
            return Ok(extracted);
        }
    }

    Err(anyhow::anyhow!(
        "Unable to parse content as JSON or YAML workflow or wrapper object. Content must either be:\n\
        1. A workflow with 'steps' field\n\
        2. A wrapper object with tool_name='execute_sequence' and 'arguments' field\n\
        3. Valid JSON or YAML format"
    ))
}

/// Extract workflow from wrapper object if it has tool_name: execute_sequence
fn extract_workflow_from_wrapper(
    value: &serde_json::Value,
) -> anyhow::Result<Option<serde_json::Value>> {
    if let Some(tool_name) = value.get("tool_name") {
        if tool_name == "execute_sequence" {
            if let Some(arguments) = value.get("arguments") {
                return Ok(Some(arguments.clone()));
            } else {
                return Err(anyhow::anyhow!("Tool call missing 'arguments' field"));
            }
        }
    }
    Ok(None)
}

/// Validate workflow structure to provide early error detection
fn validate_workflow(workflow: &serde_json::Value) -> anyhow::Result<()> {
    // Check that it's an object
    let obj = workflow
        .as_object()
        .ok_or_else(|| anyhow::anyhow!("Workflow must be a JSON object"))?;

    // Check that steps exists and is an array
    let steps = obj
        .get("steps")
        .ok_or_else(|| anyhow::anyhow!("Workflow must contain a 'steps' field"))?;

    let steps_array = steps
        .as_array()
        .ok_or_else(|| anyhow::anyhow!("'steps' field must be an array"))?;

    if steps_array.is_empty() {
        return Err(anyhow::anyhow!("Workflow must contain at least one step"));
    }

    // Validate each step
    for (i, step) in steps_array.iter().enumerate() {
        let step_obj = step
            .as_object()
            .ok_or_else(|| anyhow::anyhow!("Step {} must be an object", i))?;

        let has_tool_name = step_obj.contains_key("tool_name");
        let has_group_name = step_obj.contains_key("group_name");

        if !has_tool_name && !has_group_name {
            return Err(anyhow::anyhow!(
                "Step {} must have either 'tool_name' or 'group_name'",
                i
            ));
        }

        if has_tool_name && has_group_name {
            return Err(anyhow::anyhow!(
                "Step {} cannot have both 'tool_name' and 'group_name'",
                i
            ));
        }
    }

    // Validate variables if present
    if let Some(variables) = obj.get("variables") {
        if let Some(vars_obj) = variables.as_object() {
            for (name, def) in vars_obj {
                if name.is_empty() {
                    return Err(anyhow::anyhow!("Variable name cannot be empty"));
                }

                if let Some(def_obj) = def.as_object() {
                    // Ensure label exists and is non-empty
                    if let Some(label) = def_obj.get("label") {
                        if let Some(label_str) = label.as_str() {
                            if label_str.is_empty() {
                                return Err(anyhow::anyhow!(
                                    "Variable '{}' must have a non-empty label",
                                    name
                                ));
                            }
                        }
                    } else {
                        return Err(anyhow::anyhow!(
                            "Variable '{}' must have a 'label' field",
                            name
                        ));
                    }

                    // --------------------- NEW VALIDATION ---------------------
                    // Enforce `required` property logic
                    let is_required = def_obj
                        .get("required")
                        .and_then(|v| v.as_bool())
                        .unwrap_or(true);

                    if is_required {
                        // Check for default value in definition
                        let has_default = def_obj.contains_key("default");

                        // Check if inputs provide a value for this variable
                        let input_has_value = obj
                            .get("inputs")
                            .and_then(|v| v.as_object())
                            .map(|inputs_obj| inputs_obj.contains_key(name))
                            .unwrap_or(false);

                        if !has_default && !input_has_value {
                            return Err(anyhow::anyhow!(
                                "Required variable '{}' is missing and has no default value",
                                name
                            ));
                        }
                    }
                    // ----------------------------------------------------------------
                }
            }
        }
    }

    Ok(())
}
>>>>>>> 121f1dc3
<|MERGE_RESOLUTION|>--- conflicted
+++ resolved
@@ -69,1007 +69,4 @@
         }
         Commands::Mcp(mcp_cmd) => handle_mcp_command(mcp_cmd),
     }
-}
-<<<<<<< HEAD
-=======
-
-fn ensure_project_root() {
-    // Check if we're already in the project root
-    if Path::new("Cargo.toml").exists() && Path::new("terminator").exists() {
-        return;
-    }
-
-    // If we're in terminator-cli, go up one level
-    if env::current_dir()
-        .map(|p| {
-            p.file_name()
-                .map(|n| n == "terminator-cli")
-                .unwrap_or(false)
-        })
-        .unwrap_or(false)
-        && env::set_current_dir("..").is_err()
-    {
-        eprintln!("❌ Failed to change to project root directory");
-        std::process::exit(1);
-    }
-
-    // Final check
-    if !Path::new("Cargo.toml").exists() || !Path::new("terminator").exists() {
-        eprintln!("❌ Not in Terminator project root. Please run from workspace root.");
-        eprintln!("💡 Usage: terminator <command>");
-        std::process::exit(1);
-    }
-}
-
-fn get_workspace_version() -> Result<String, Box<dyn std::error::Error>> {
-    let cargo_toml = fs::read_to_string("Cargo.toml")?;
-    let mut in_workspace_package = false;
-
-    for line in cargo_toml.lines() {
-        let trimmed_line = line.trim();
-        if trimmed_line == "[workspace.package]" {
-            in_workspace_package = true;
-            continue;
-        }
-
-        if in_workspace_package {
-            if trimmed_line.starts_with('[') {
-                // We've left the workspace.package section
-                break;
-            }
-            if trimmed_line.starts_with("version") {
-                if let Some(version_part) = trimmed_line.split('=').nth(1) {
-                    if let Some(version) = version_part.trim().split('"').nth(1) {
-                        return Ok(version.to_string());
-                    }
-                }
-            }
-        }
-    }
-
-    Err("Version not found in [workspace.package] in Cargo.toml".into())
-}
-
-fn sync_cargo_versions() -> Result<(), Box<dyn std::error::Error>> {
-    println!("📦 Syncing Cargo.toml dependency versions...");
-    let workspace_version = get_workspace_version()?;
-
-    let cargo_toml = fs::read_to_string("Cargo.toml")?;
-    let mut lines: Vec<String> = cargo_toml.lines().map(|s| s.to_string()).collect();
-    let mut in_workspace_deps = false;
-    let mut deps_version_updated = false;
-
-    let tmp = 0..lines.len();
-    for i in tmp {
-        let line = &lines[i];
-        let trimmed_line = line.trim();
-
-        if trimmed_line.starts_with('[') {
-            in_workspace_deps = trimmed_line == "[workspace.dependencies]";
-            continue;
-        }
-
-        if in_workspace_deps && trimmed_line.starts_with("terminator =") {
-            let line_clone = line.clone();
-            if let Some(start) = line_clone.find("version = \"") {
-                let version_start = start + "version = \"".len();
-                if let Some(end_quote_offset) = line_clone[version_start..].find('"') {
-                    let range = version_start..(version_start + end_quote_offset);
-                    if &line_clone[range.clone()] != workspace_version.as_str() {
-                        lines[i].replace_range(range, &workspace_version);
-                        println!(
-                            "✅ Updated 'terminator' dependency version to {workspace_version}."
-                        );
-                        deps_version_updated = true;
-                    } else {
-                        println!("✅ 'terminator' dependency version is already up to date.");
-                        deps_version_updated = true; // Mark as done
-                    }
-                }
-            }
-            break; // Assume only one terminator dependency to update
-        }
-    }
-
-    if deps_version_updated {
-        fs::write("Cargo.toml", lines.join("\n") + "\n")?;
-    } else {
-        eprintln!(
-            "⚠️  Warning: Could not find 'terminator' in [workspace.dependencies] to sync version."
-        );
-    }
-    Ok(())
-}
-
-fn set_workspace_version(new_version: &str) -> Result<(), Box<dyn std::error::Error>> {
-    let cargo_toml = fs::read_to_string("Cargo.toml")?;
-    let mut lines: Vec<String> = cargo_toml.lines().map(|s| s.to_string()).collect();
-    let mut in_workspace_package = false;
-    let mut package_version_updated = false;
-
-    let tmp = 0..lines.len();
-    for i in tmp {
-        let line = &lines[i];
-        let trimmed_line = line.trim();
-
-        if trimmed_line.starts_with('[') {
-            in_workspace_package = trimmed_line == "[workspace.package]";
-            continue;
-        }
-
-        if in_workspace_package && trimmed_line.starts_with("version =") {
-            let indentation = line.len() - line.trim_start().len();
-            lines[i] = format!("{}version = \"{}\"", " ".repeat(indentation), new_version);
-            package_version_updated = true;
-            break; // Exit after finding and updating the version
-        }
-    }
-
-    if !package_version_updated {
-        return Err("version key not found in [workspace.package] in Cargo.toml".into());
-    }
-
-    fs::write("Cargo.toml", lines.join("\n") + "\n")?;
-    Ok(())
-}
-
-fn parse_version(version: &str) -> Result<(u32, u32, u32), Box<dyn std::error::Error>> {
-    let parts: Vec<&str> = version.split('.').collect();
-    if parts.len() != 3 {
-        return Err("Invalid version format".into());
-    }
-
-    let major = parts[0].parse::<u32>()?;
-    let minor = parts[1].parse::<u32>()?;
-    let patch = parts[2].parse::<u32>()?;
-
-    Ok((major, minor, patch))
-}
-
-fn bump_version(bump_type: &str) {
-    println!("🔄 Bumping {bump_type} version...");
-
-    let current_version = match get_workspace_version() {
-        Ok(v) => v,
-        Err(e) => {
-            eprintln!("❌ Failed to get current version: {e}");
-            return;
-        }
-    };
-
-    let (major, minor, patch) = match parse_version(&current_version) {
-        Ok(v) => v,
-        Err(e) => {
-            eprintln!("❌ Failed to parse version {current_version}: {e}");
-            return;
-        }
-    };
-
-    let new_version = match bump_type {
-        "patch" => format!("{}.{}.{}", major, minor, patch + 1),
-        "minor" => format!("{}.{}.0", major, minor + 1),
-        "major" => format!("{}.0.0", major + 1),
-        _ => {
-            eprintln!("❌ Invalid bump type: {bump_type}");
-            return;
-        }
-    };
-
-    println!("📝 {current_version} → {new_version}");
-
-    if let Err(e) = set_workspace_version(&new_version) {
-        eprintln!("❌ Failed to update workspace version: {e}");
-        return;
-    }
-
-    println!("✅ Updated workspace version to {new_version}");
-    sync_all_versions();
-}
-
-fn sync_all_versions() {
-    println!("🔄 Syncing all package versions...");
-
-    // First, sync versions within Cargo.toml
-    if let Err(e) = sync_cargo_versions() {
-        eprintln!("❌ Failed to sync versions in Cargo.toml: {e}");
-        return;
-    }
-
-    let workspace_version = match get_workspace_version() {
-        Ok(v) => v,
-        Err(e) => {
-            eprintln!("❌ Failed to get workspace version: {e}");
-            return;
-        }
-    };
-
-    println!("📦 Workspace version: {workspace_version}");
-
-    // Sync Node.js bindings
-    sync_nodejs_bindings(&workspace_version);
-
-    // Sync MCP agent
-    sync_mcp_agent(&workspace_version);
-
-    // Sync Browser Extension
-    sync_browser_extension(&workspace_version);
-
-    // Update Cargo.lock
-    println!("🔒 Updating Cargo.lock...");
-    if let Err(e) = run_command("cargo", &["check", "--quiet"]) {
-        eprintln!("⚠️  Warning: Failed to update Cargo.lock: {e}");
-    }
-
-    println!("✅ All versions synchronized!");
-}
-
-fn sync_nodejs_bindings(version: &str) {
-    println!("📦 Syncing Node.js bindings to version {version}...");
-
-    let nodejs_dir = Path::new("bindings/nodejs");
-    if !nodejs_dir.exists() {
-        println!("⚠️  Node.js bindings directory not found, skipping");
-        return;
-    }
-
-    // Update main package.json directly
-    if let Err(e) = update_package_json("bindings/nodejs/package.json", version) {
-        eprintln!("⚠️  Warning: Failed to update Node.js package.json directly: {e}");
-    } else {
-        println!("✅ Updated Node.js package.json to {version}");
-    }
-
-    // ALSO update CPU/platform-specific packages under bindings/nodejs/npm
-    let npm_dir = nodejs_dir.join("npm");
-    if npm_dir.exists() {
-        if let Ok(entries) = fs::read_dir(&npm_dir) {
-            for entry in entries.flatten() {
-                if entry.file_type().map(|t| t.is_dir()).unwrap_or(false) {
-                    let package_json = entry.path().join("package.json");
-                    if package_json.exists() {
-                        if let Err(e) =
-                            update_package_json(&package_json.to_string_lossy(), version)
-                        {
-                            eprintln!(
-                                "⚠️  Warning: Failed to update {}: {}",
-                                package_json.display(),
-                                e
-                            );
-                        } else {
-                            println!("📦 Updated {}", entry.file_name().to_string_lossy());
-                        }
-                    }
-                }
-            }
-        }
-    }
-
-    // Run sync script if it exists (still useful for additional tasks like N-API metadata)
-    let original_dir = match env::current_dir() {
-        Ok(dir) => dir,
-        Err(e) => {
-            eprintln!("❌ Could not get current directory: {e}");
-            return;
-        }
-    };
-
-    if env::set_current_dir(nodejs_dir).is_ok() {
-        println!("🔄 Running npm run sync-version...");
-        if run_command("npm", &["run", "sync-version"]).is_ok() {
-            println!("✅ Node.js sync script completed");
-        } else {
-            eprintln!("⚠️  Warning: npm run sync-version failed");
-        }
-        // Always change back to the original directory
-        if let Err(e) = env::set_current_dir(&original_dir) {
-            eprintln!("❌ Failed to restore original directory: {e}");
-            std::process::exit(1); // Exit if we can't get back, to avoid further errors
-        }
-    } else {
-        eprintln!("⚠️  Warning: Could not switch to Node.js directory");
-    }
-}
-
-fn sync_mcp_agent(version: &str) {
-    println!("📦 Syncing MCP agent...");
-
-    let mcp_dir = Path::new("terminator-mcp-agent");
-    if !mcp_dir.exists() {
-        return;
-    }
-
-    // Update main package.json
-    if let Err(e) = update_package_json("terminator-mcp-agent/package.json", version) {
-        eprintln!("⚠️  Warning: Failed to update MCP agent package.json: {e}");
-        return;
-    }
-
-    // Update platform packages
-    let npm_dir = mcp_dir.join("npm");
-    if npm_dir.exists() {
-        if let Ok(entries) = fs::read_dir(npm_dir) {
-            for entry in entries.flatten() {
-                if entry.file_type().map(|t| t.is_dir()).unwrap_or(false) {
-                    let package_json = entry.path().join("package.json");
-                    if package_json.exists() {
-                        if let Err(e) =
-                            update_package_json(&package_json.to_string_lossy(), version)
-                        {
-                            eprintln!(
-                                "⚠️  Warning: Failed to update {}: {}",
-                                entry.path().display(),
-                                e
-                            );
-                        } else {
-                            println!("📦 Updated {}", entry.file_name().to_string_lossy());
-                        }
-                    }
-                }
-            }
-        }
-    }
-
-    // Update package-lock.json
-    let original_dir = match env::current_dir() {
-        Ok(dir) => dir,
-        Err(e) => {
-            eprintln!("❌ Could not get current directory: {e}");
-            return;
-        }
-    };
-
-    if env::set_current_dir(mcp_dir).is_ok() {
-        if run_command("npm", &["install", "--package-lock-only", "--silent"]).is_ok() {
-            println!("✅ MCP package-lock.json updated.");
-        } else {
-            eprintln!("⚠️  Warning: Failed to update MCP agent package-lock.json");
-        }
-        // Always change back to the original directory
-        if let Err(e) = env::set_current_dir(&original_dir) {
-            eprintln!("❌ Failed to restore original directory: {e}");
-            std::process::exit(1);
-        }
-    }
-
-    println!("✅ MCP agent synced");
-}
-
-fn sync_browser_extension(version: &str) {
-    println!("📦 Syncing browser extension to version {version}...");
-
-    let ext_dir = Path::new("terminator/browser-extension");
-    if !ext_dir.exists() {
-        println!("⚠️  Browser extension directory not found, skipping");
-        return;
-    }
-
-    let manifest_path = ext_dir.join("manifest.json");
-    if manifest_path.exists() {
-        if let Err(e) = update_json_version(&manifest_path.to_string_lossy(), version) {
-            eprintln!(
-                "⚠️  Warning: Failed to update {}: {}",
-                manifest_path.display(),
-                e
-            );
-        } else {
-            println!("✅ Updated manifest.json to {version}");
-        }
-    }
-
-    let build_check_path = ext_dir.join("build_check.json");
-    if build_check_path.exists() {
-        if let Err(e) = update_json_version(&build_check_path.to_string_lossy(), version) {
-            eprintln!(
-                "⚠️  Warning: Failed to update {}: {}",
-                build_check_path.display(),
-                e
-            );
-        } else {
-            println!("✅ Updated build_check.json to {version}");
-        }
-    }
-}
-
-fn update_package_json(path: &str, version: &str) -> Result<(), Box<dyn std::error::Error>> {
-    let content = fs::read_to_string(path)?;
-    let mut pkg: serde_json::Value = serde_json::from_str(&content)?;
-
-    // Update main version
-    pkg["version"] = serde_json::Value::String(version.to_string());
-
-    // Update optional dependencies that start with terminator-mcp- or terminator.js-
-    if let Some(deps) = pkg
-        .get_mut("optionalDependencies")
-        .and_then(|v| v.as_object_mut())
-    {
-        for (key, value) in deps.iter_mut() {
-            if key.starts_with("terminator-mcp-") || key.starts_with("terminator.js-") {
-                *value = serde_json::Value::String(version.to_string());
-            }
-        }
-    }
-
-    // Write back with pretty formatting
-    let formatted = serde_json::to_string_pretty(&pkg)?;
-    fs::write(path, formatted + "\n")?;
-
-    Ok(())
-}
-
-fn update_json_version(path: &str, version: &str) -> Result<(), Box<dyn std::error::Error>> {
-    let content = fs::read_to_string(path)?;
-    let mut json_value: serde_json::Value = serde_json::from_str(&content)?;
-
-    json_value["version"] = serde_json::Value::String(version.to_string());
-
-    let formatted = serde_json::to_string_pretty(&json_value)?;
-    fs::write(path, formatted + "\n")?;
-
-    Ok(())
-}
-
-fn show_status() {
-    println!("📊 Terminator Project Status");
-    println!("============================");
-
-    let workspace_version = get_workspace_version().unwrap_or_else(|_| "ERROR".to_string());
-    println!("📦 Workspace version: {workspace_version}");
-
-    // Show package versions
-    let nodejs_version = get_package_version("bindings/nodejs/package.json");
-    let mcp_version = get_package_version("terminator-mcp-agent/package.json");
-    let browser_extension_version =
-        get_package_version("terminator/browser-extension/manifest.json");
-
-    println!();
-    println!("Package versions:");
-    println!("  Node.js bindings: {nodejs_version}");
-    println!("  MCP agent:        {mcp_version}");
-    println!("  Browser extension:{browser_extension_version}");
-
-    // Git status
-    println!();
-    println!("Git status:");
-    if let Ok(output) = Command::new("git").args(["status", "--porcelain"]).output() {
-        let status = String::from_utf8_lossy(&output.stdout);
-        if status.trim().is_empty() {
-            println!("  ✅ Working directory clean");
-        } else {
-            println!("  ⚠️  Uncommitted changes:");
-            for line in status.lines().take(5) {
-                println!("     {line}");
-            }
-        }
-    }
-}
-
-fn get_package_version(path: &str) -> String {
-    match fs::read_to_string(path) {
-        Ok(content) => match serde_json::from_str::<serde_json::Value>(&content) {
-            Ok(pkg) => pkg
-                .get("version")
-                .and_then(|v| v.as_str())
-                .map(|s| s.to_string())
-                .unwrap_or_else(|| "No version field".to_string()),
-            Err(_) => "Parse error".to_string(),
-        },
-        Err(_) => "Not found".to_string(),
-    }
-}
-
-fn tag_and_push() {
-    let version = match get_workspace_version() {
-        Ok(v) => v,
-        Err(e) => {
-            eprintln!("❌ Failed to get current version: {e}");
-            return;
-        }
-    };
-
-    println!("🏷️  Tagging and pushing version {version}...");
-
-    // Check for uncommitted changes
-    if let Ok(output) = Command::new("git").args(["diff", "--name-only"]).output() {
-        let diff = String::from_utf8_lossy(&output.stdout);
-        if !diff.trim().is_empty() {
-            println!("⚠️  Uncommitted changes detected. Committing...");
-            if let Err(e) = run_command("git", &["add", "."]) {
-                eprintln!("❌ Failed to git add: {e}");
-                return;
-            }
-            if let Err(e) = run_command(
-                "git",
-                &["commit", "-m", &format!("Bump version to {version}")],
-            ) {
-                eprintln!("❌ Failed to git commit: {e}");
-                return;
-            }
-        }
-    }
-
-    // Create tag
-    let tag = format!("v{version}");
-    if let Err(e) = run_command(
-        "git",
-        &[
-            "tag",
-            "-a",
-            &tag,
-            "-m",
-            &format!("Release version {version}"),
-        ],
-    ) {
-        eprintln!("❌ Failed to create tag: {e}");
-        return;
-    }
-
-    // Push changes and tag
-    if let Err(e) = run_command("git", &["push", "origin", "main"]) {
-        eprintln!("❌ Failed to push changes: {e}");
-        return;
-    }
-
-    if let Err(e) = run_command("git", &["push", "origin", &tag]) {
-        eprintln!("❌ Failed to push tag: {e}");
-        return;
-    }
-
-    println!("✅ Successfully released version {version}!");
-    println!("🔗 Check CI: https://github.com/mediar-ai/terminator/actions");
-}
-
-fn full_release(bump_type: &str) {
-    println!("🚀 Starting full release process with {bump_type} bump...");
-    bump_version(bump_type);
-    tag_and_push();
-}
-
-fn run_command(program: &str, args: &[&str]) -> Result<(), Box<dyn std::error::Error>> {
-    let output = Command::new(program)
-        .args(args)
-        .stdout(Stdio::piped())
-        .stderr(Stdio::piped())
-        .output()?;
-
-    if !output.status.success() {
-        let stderr = String::from_utf8_lossy(&output.stderr);
-        return Err(format!(
-            "Command failed: {} {}\nError: {}",
-            program,
-            args.join(" "),
-            stderr
-        )
-        .into());
-    }
-
-    Ok(())
-}
-
-fn handle_mcp_command(cmd: McpCommands) {
-    let transport = match cmd {
-        McpCommands::Chat(ref args) => parse_transport(args.url.clone(), args.command.clone()),
-        McpCommands::AiChat(ref args) => parse_transport(args.url.clone(), args.command.clone()),
-        McpCommands::Exec(ref args) => parse_transport(args.url.clone(), args.command.clone()),
-        McpCommands::Run(ref args) => parse_transport(args.url.clone(), args.command.clone()),
-    };
-
-    let rt = tokio::runtime::Runtime::new().expect("Failed to create Tokio runtime");
-
-    let result = rt.block_on(async {
-        match cmd {
-            McpCommands::Chat(_) => mcp_client::interactive_chat(transport).await,
-            McpCommands::AiChat(_) => mcp_client::natural_language_chat(transport).await,
-            McpCommands::Exec(args) => {
-                mcp_client::execute_command(transport, args.tool, args.args).await
-            }
-            McpCommands::Run(args) => run_workflow(transport, args).await,
-        }
-    });
-
-    if let Err(e) = result {
-        eprintln!("❌ MCP command error: {e}");
-        std::process::exit(1);
-    }
-}
-
-fn parse_transport(url: Option<String>, command: Option<String>) -> mcp_client::Transport {
-    if let Some(url) = url {
-        mcp_client::Transport::Http(url)
-    } else if let Some(command) = command {
-        let parts = parse_command(&command);
-        mcp_client::Transport::Stdio(parts)
-    } else {
-        // Default to spawning local MCP agent via npx for convenience
-        let default_cmd = "npx -y terminator-mcp-agent@latest";
-        println!("ℹ️  No --url or --command specified. Falling back to '{default_cmd}'");
-        let parts = parse_command(default_cmd);
-        mcp_client::Transport::Stdio(parts)
-    }
-}
-
-fn parse_command(command: &str) -> Vec<String> {
-    // Simple command parsing - splits by spaces but respects quotes
-    let mut parts = Vec::new();
-    let mut current = String::new();
-    let mut in_quotes = false;
-
-    for c in command.chars() {
-        match c {
-            '"' => in_quotes = !in_quotes,
-            ' ' if !in_quotes => {
-                if !current.is_empty() {
-                    parts.push(current.clone());
-                    current.clear();
-                }
-            }
-            _ => current.push(c),
-        }
-    }
-
-    if !current.is_empty() {
-        parts.push(current);
-    }
-
-    parts
-}
-
-async fn run_workflow(transport: mcp_client::Transport, args: McpRunArgs) -> anyhow::Result<()> {
-    use tracing::info;
-
-    if args.verbose {
-        std::env::set_var("RUST_LOG", "debug");
-    }
-
-    // Initialize simple logging (only if not already initialized)
-    {
-        use tracing_subscriber::{layer::SubscriberExt, util::SubscriberInitExt};
-        let _ = tracing_subscriber::registry()
-            .with(
-                tracing_subscriber::EnvFilter::try_from_default_env()
-                    .unwrap_or_else(|_| "info".into()),
-            )
-            .with(tracing_subscriber::fmt::layer())
-            .try_init(); // Use try_init instead of init to avoid panics on duplicate initialization
-    }
-
-    info!("Starting workflow execution via terminator CLI");
-    info!(input = %args.input, ?args.input_type);
-
-    // Resolve actual input type (auto-detect if needed)
-    let resolved_type = determine_input_type(&args.input, args.input_type);
-
-    // Fetch workflow content
-    let content = match resolved_type {
-        InputType::File => {
-            info!("Reading local file");
-            read_local_file(&args.input).await?
-        }
-        InputType::Gist => {
-            info!("Fetching GitHub gist");
-            let raw_url = convert_gist_to_raw_url(&args.input)?;
-            fetch_remote_content(&raw_url).await?
-        }
-        InputType::Raw => {
-            info!("Fetching raw URL");
-            fetch_remote_content(&args.input).await?
-        }
-        InputType::Auto => unreachable!(),
-    };
-
-    // Parse workflow using the same robust logic as gist_executor
-    let mut workflow_val = parse_workflow_content(&content)
-        .with_context(|| format!("Failed to parse workflow from {}", args.input))?;
-
-    // Validate workflow structure early to catch issues
-    validate_workflow(&workflow_val).with_context(|| "Workflow validation failed")?;
-
-    // Get steps count for logging
-    let steps_count = workflow_val
-        .get("steps")
-        .and_then(|v| v.as_array())
-        .map(|arr| arr.len())
-        .unwrap_or(0);
-
-    info!(
-        "Successfully parsed and validated workflow with {} steps",
-        steps_count
-    );
-
-    // Apply overrides
-    if let Some(obj) = workflow_val.as_object_mut() {
-        if args.no_stop_on_error {
-            obj.insert("stop_on_error".into(), serde_json::Value::Bool(false));
-        }
-        if args.no_detailed_results {
-            obj.insert(
-                "include_detailed_results".into(),
-                serde_json::Value::Bool(false),
-            );
-        }
-    }
-
-    if args.dry_run {
-        println!("✅ Workflow validation successful!");
-        println!("📊 Workflow Summary:");
-        println!("   • Steps: {steps_count}");
-
-        if let Some(variables) = workflow_val.get("variables").and_then(|v| v.as_object()) {
-            println!("   • Variables: {}", variables.len());
-        } else {
-            println!("   • Variables: 0");
-        }
-
-        if let Some(selectors) = workflow_val.get("selectors").and_then(|v| v.as_object()) {
-            println!("   • Selectors: {}", selectors.len());
-        } else {
-            println!("   • Selectors: 0");
-        }
-
-        let stop_on_error = workflow_val
-            .get("stop_on_error")
-            .and_then(|v| v.as_bool())
-            .unwrap_or(true);
-        println!("   • Stop on error: {stop_on_error}");
-
-        return Ok(());
-    }
-
-    info!("Executing workflow with {steps_count} steps via MCP");
-
-    // Debug: Print the workflow structure that we're about to send
-    if args.verbose {
-        let workflow_debug = serde_json::to_string_pretty(&workflow_val)?;
-        info!("Workflow structure being sent: {}", workflow_debug);
-    }
-
-    // Send the clean workflow JSON directly instead of converting through ExecuteSequenceArgs
-    // to avoid adding null fields that might confuse the server
-    let workflow_str = serde_json::to_string(&workflow_val)?;
-
-    mcp_client::execute_command(
-        transport,
-        "execute_sequence".to_string(),
-        Some(workflow_str),
-    )
-    .await?;
-
-    Ok(())
-}
-
-fn determine_input_type(input: &str, specified_type: InputType) -> InputType {
-    match specified_type {
-        InputType::Auto => {
-            if input.starts_with("https://gist.github.com/") {
-                InputType::Gist
-            } else if input.starts_with("https://gist.githubusercontent.com/")
-                || input.starts_with("http://")
-                || input.starts_with("https://")
-            {
-                InputType::Raw
-            } else {
-                InputType::File
-            }
-        }
-        other => other,
-    }
-}
-
-fn convert_gist_to_raw_url(gist_url: &str) -> anyhow::Result<String> {
-    if !gist_url.starts_with("https://gist.github.com/") {
-        return Err(anyhow::anyhow!("Invalid GitHub gist URL format"));
-    }
-
-    let raw_url = gist_url.replace(
-        "https://gist.github.com/",
-        "https://gist.githubusercontent.com/",
-    );
-
-    Ok(if raw_url.ends_with("/raw") {
-        raw_url
-    } else {
-        format!("{raw_url}/raw")
-    })
-}
-
-async fn read_local_file(path: &str) -> anyhow::Result<String> {
-    use std::path::Path;
-    use tokio::fs;
-
-    let p = Path::new(path);
-    if !p.exists() {
-        return Err(anyhow::anyhow!("File not found: {}", p.display()));
-    }
-    if !p.is_file() {
-        return Err(anyhow::anyhow!("Not a file: {}", p.display()));
-    }
-
-    fs::read_to_string(p).await.map_err(|e| e.into())
-}
-
-async fn fetch_remote_content(url: &str) -> anyhow::Result<String> {
-    let client = reqwest::Client::new();
-    let res = client
-        .get(url)
-        .header("User-Agent", "terminator-cli-workflow/1.0")
-        .send()
-        .await?;
-    if !res.status().is_success() {
-        return Err(anyhow::anyhow!(
-            "HTTP request failed: {} for {}",
-            res.status(),
-            url
-        ));
-    }
-    Ok(res.text().await?)
-}
-
-/// Parse workflow content using robust parsing strategies from gist_executor.rs
-fn parse_workflow_content(content: &str) -> anyhow::Result<serde_json::Value> {
-    // Strategy 1: Try direct JSON workflow
-    if let Ok(val) = serde_json::from_str::<serde_json::Value>(content) {
-        // Check if it's a valid workflow (has steps field)
-        if val.get("steps").is_some() {
-            return Ok(val);
-        }
-
-        // Check if it's a wrapper object
-        if let Some(extracted) = extract_workflow_from_wrapper(&val)? {
-            return Ok(extracted);
-        }
-    }
-
-    // Strategy 2: Try direct YAML workflow
-    if let Ok(val) = serde_yaml::from_str::<serde_json::Value>(content) {
-        // Check if it's a valid workflow (has steps field)
-        if val.get("steps").is_some() {
-            return Ok(val);
-        }
-
-        // Check if it's a wrapper object
-        if let Some(extracted) = extract_workflow_from_wrapper(&val)? {
-            return Ok(extracted);
-        }
-    }
-
-    // Strategy 3: Try parsing as JSON wrapper first, then extract
-    if let Ok(val) = serde_json::from_str::<serde_json::Value>(content) {
-        if let Some(extracted) = extract_workflow_from_wrapper(&val)? {
-            return Ok(extracted);
-        }
-    }
-
-    // Strategy 4: Try parsing as YAML wrapper first, then extract
-    if let Ok(val) = serde_yaml::from_str::<serde_json::Value>(content) {
-        if let Some(extracted) = extract_workflow_from_wrapper(&val)? {
-            return Ok(extracted);
-        }
-    }
-
-    Err(anyhow::anyhow!(
-        "Unable to parse content as JSON or YAML workflow or wrapper object. Content must either be:\n\
-        1. A workflow with 'steps' field\n\
-        2. A wrapper object with tool_name='execute_sequence' and 'arguments' field\n\
-        3. Valid JSON or YAML format"
-    ))
-}
-
-/// Extract workflow from wrapper object if it has tool_name: execute_sequence
-fn extract_workflow_from_wrapper(
-    value: &serde_json::Value,
-) -> anyhow::Result<Option<serde_json::Value>> {
-    if let Some(tool_name) = value.get("tool_name") {
-        if tool_name == "execute_sequence" {
-            if let Some(arguments) = value.get("arguments") {
-                return Ok(Some(arguments.clone()));
-            } else {
-                return Err(anyhow::anyhow!("Tool call missing 'arguments' field"));
-            }
-        }
-    }
-    Ok(None)
-}
-
-/// Validate workflow structure to provide early error detection
-fn validate_workflow(workflow: &serde_json::Value) -> anyhow::Result<()> {
-    // Check that it's an object
-    let obj = workflow
-        .as_object()
-        .ok_or_else(|| anyhow::anyhow!("Workflow must be a JSON object"))?;
-
-    // Check that steps exists and is an array
-    let steps = obj
-        .get("steps")
-        .ok_or_else(|| anyhow::anyhow!("Workflow must contain a 'steps' field"))?;
-
-    let steps_array = steps
-        .as_array()
-        .ok_or_else(|| anyhow::anyhow!("'steps' field must be an array"))?;
-
-    if steps_array.is_empty() {
-        return Err(anyhow::anyhow!("Workflow must contain at least one step"));
-    }
-
-    // Validate each step
-    for (i, step) in steps_array.iter().enumerate() {
-        let step_obj = step
-            .as_object()
-            .ok_or_else(|| anyhow::anyhow!("Step {} must be an object", i))?;
-
-        let has_tool_name = step_obj.contains_key("tool_name");
-        let has_group_name = step_obj.contains_key("group_name");
-
-        if !has_tool_name && !has_group_name {
-            return Err(anyhow::anyhow!(
-                "Step {} must have either 'tool_name' or 'group_name'",
-                i
-            ));
-        }
-
-        if has_tool_name && has_group_name {
-            return Err(anyhow::anyhow!(
-                "Step {} cannot have both 'tool_name' and 'group_name'",
-                i
-            ));
-        }
-    }
-
-    // Validate variables if present
-    if let Some(variables) = obj.get("variables") {
-        if let Some(vars_obj) = variables.as_object() {
-            for (name, def) in vars_obj {
-                if name.is_empty() {
-                    return Err(anyhow::anyhow!("Variable name cannot be empty"));
-                }
-
-                if let Some(def_obj) = def.as_object() {
-                    // Ensure label exists and is non-empty
-                    if let Some(label) = def_obj.get("label") {
-                        if let Some(label_str) = label.as_str() {
-                            if label_str.is_empty() {
-                                return Err(anyhow::anyhow!(
-                                    "Variable '{}' must have a non-empty label",
-                                    name
-                                ));
-                            }
-                        }
-                    } else {
-                        return Err(anyhow::anyhow!(
-                            "Variable '{}' must have a 'label' field",
-                            name
-                        ));
-                    }
-
-                    // --------------------- NEW VALIDATION ---------------------
-                    // Enforce `required` property logic
-                    let is_required = def_obj
-                        .get("required")
-                        .and_then(|v| v.as_bool())
-                        .unwrap_or(true);
-
-                    if is_required {
-                        // Check for default value in definition
-                        let has_default = def_obj.contains_key("default");
-
-                        // Check if inputs provide a value for this variable
-                        let input_has_value = obj
-                            .get("inputs")
-                            .and_then(|v| v.as_object())
-                            .map(|inputs_obj| inputs_obj.contains_key(name))
-                            .unwrap_or(false);
-
-                        if !has_default && !input_has_value {
-                            return Err(anyhow::anyhow!(
-                                "Required variable '{}' is missing and has no default value",
-                                name
-                            ));
-                        }
-                    }
-                    // ----------------------------------------------------------------
-                }
-            }
-        }
-    }
-
-    Ok(())
-}
->>>>>>> 121f1dc3
+}