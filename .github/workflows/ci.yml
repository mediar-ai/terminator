--- conflicted
+++ resolved
@@ -188,23 +188,13 @@
           Write-Host "Extension should now be active and connected"
         shell: pwsh
 
-<<<<<<< HEAD
-=======
-      - name: Run browser extension tests
-        run: |
-          Write-Host "Running browser extension tests..."
-          cargo test --test browser_script_edge_cases_test --test debugger_detach_test -- --test-threads=1 --nocapture
+      - name: Run TypeScript browser script bridge workflow
+        run: |
+          Write-Host "Running comprehensive TypeScript workflow to test browser script bridge..."
+          cargo run --bin terminator -- mcp run examples/browser_script_bridge_workflow --skip-type-check
         shell: pwsh
         timeout-minutes: 15
         continue-on-error: true
 
->>>>>>> f48b4a0f
-      - name: Run TypeScript browser script bridge workflow
-        run: |
-          Write-Host "Running comprehensive TypeScript workflow to test browser script bridge..."
-          cargo run --bin terminator -- mcp run examples/browser_script_bridge_workflow --skip-type-check
-        shell: pwsh
-        timeout-minutes: 15
-
       - name: Run Rust tests
         run: cargo test --workspace --verbose  -- --test-threads=1