{
  "author": "Mediar AI",
  "dependencies": {
    "zod": "^3.22.4"
  },
  "description": "TypeScript workflow SDK for Terminator",
  "devDependencies": {
    "@babel/preset-typescript": "^7.28.5",
    "@modelcontextprotocol/sdk": "^1.21.0",
    "@types/jest": "^29.5.11",
    "@types/node": "^20.11.5",
    "jest": "^29.7.0",
<<<<<<< HEAD
    "ts-node": "^10.9.2",
=======
    "ts-jest": "^29.4.5",
>>>>>>> 2504607b
    "typescript": "^5.3.3"
  },
  "files": [
    "dist",
    "README.md",
    "package.json"
  ],
  "keywords": [
    "terminator",
    "workflow",
    "automation",
    "typescript"
  ],
  "license": "MIT",
  "main": "dist/index.js",
  "name": "@mediar-ai/workflow",
  "peerDependencies": {
    "@mediar-ai/terminator": "^0.22.10"
  },
  "publishConfig": {
    "access": "public"
  },
  "repository": {
    "directory": "packages/workflow",
    "type": "git",
    "url": "https://github.com/mediar-ai/terminator"
  },
  "scripts": {
    "build": "tsc",
    "dev": "tsc --watch",
    "test": "jest"
  },
  "type": "commonjs",
  "types": "dist/index.d.ts",
  "version": "0.22.10"
}<|MERGE_RESOLUTION|>--- conflicted
+++ resolved
@@ -10,11 +10,8 @@
     "@types/jest": "^29.5.11",
     "@types/node": "^20.11.5",
     "jest": "^29.7.0",
-<<<<<<< HEAD
     "ts-node": "^10.9.2",
-=======
     "ts-jest": "^29.4.5",
->>>>>>> 2504607b
     "typescript": "^5.3.3"
   },
   "files": [
